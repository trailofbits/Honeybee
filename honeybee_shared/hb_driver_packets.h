--- conflicted
+++ resolved
@@ -6,17 +6,11 @@
 #define HONEY_DRIVER_HB_DRIVER_PACKETS_H
 
 #ifndef __KERNEL__
-
 #include <stdint.h>
-
 #endif
-<<<<<<< HEAD
-#if __APPLE__
-#include <sys/ioctl.h>
-=======
 
 #ifdef __APPLE__
->>>>>>> 3fead94c
+#include <sys/ioctl.h>
 #else
 #include <linux/ioctl.h>
 #endif
